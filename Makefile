.PHONY: init
init:
	./scripts/init.sh

.PHONY: check
check:
	SKIP_WASM_BUILD=1 cargo check --release

.PHONY: test
test:
	SKIP_WASM_BUILD=1 cargo test --release --all

.PHONY: run
run:
<<<<<<< HEAD
	cargo run --release -p manta-node -- --dev --tmp
=======
	cargo run --release -p node-template -- --dev --tmp
>>>>>>> bcabf5a4

.PHONY: build
build:
	cargo build --release<|MERGE_RESOLUTION|>--- conflicted
+++ resolved
@@ -12,11 +12,7 @@
 
 .PHONY: run
 run:
-<<<<<<< HEAD
 	cargo run --release -p manta-node -- --dev --tmp
-=======
-	cargo run --release -p node-template -- --dev --tmp
->>>>>>> bcabf5a4
 
 .PHONY: build
 build:
