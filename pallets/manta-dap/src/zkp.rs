--- conflicted
+++ resolved
@@ -39,11 +39,8 @@
 impl ConstraintSynthesizer<Fq> for TransferCircuit {
     fn generate_constraints(self, cs: ConstraintSystemRef<Fq>) -> Result<(), SynthesisError> {
         // 1. both sender's and receiver's coins are well-formed
-<<<<<<< HEAD
-=======
         //  k = com(pk||rho, r)
         //  cm = com(v||k, s)
->>>>>>> 5bebbd2e
         token_well_formed_circuit_helper(true, &self.param.commit_param, &self.sender, cs.clone());
         token_well_formed_circuit_helper(
             false,
