use crate::priv_coin::*;
use crate::types::*;
use ark_crypto_primitives::CommitmentScheme;
use ark_serialize::CanonicalDeserialize;
use rand::SeedableRng;
use rand_chacha::ChaCha20Rng;

<<<<<<< HEAD
=======
///  Return a serialized PVK given hash_param_seed and commit_param_seed
pub fn dap_setup(hash_param_seed: &[u8; 32], commit_param_seed: &[u8; 32]) -> Groth16VK {
    let vk_bytes = manta_zkp_key_gen(hash_param_seed, commit_param_seed);
    Groth16VK::deserialize(vk_bytes.as_ref()).unwrap()
}

>>>>>>> 0f49eebb
/// Generate Params from serialized commit_seed and hash_seed
pub fn deseralize_commit_params(commit_param_seed: &[u8; 32]) -> PrivCoinCommitmentParam {
    let mut rng = ChaCha20Rng::from_seed(*commit_param_seed);
    PrivCoinCommitmentScheme::setup(&mut rng).unwrap()
}<|MERGE_RESOLUTION|>--- conflicted
+++ resolved
@@ -1,19 +1,8 @@
-use crate::priv_coin::*;
 use crate::types::*;
 use ark_crypto_primitives::CommitmentScheme;
-use ark_serialize::CanonicalDeserialize;
 use rand::SeedableRng;
 use rand_chacha::ChaCha20Rng;
 
-<<<<<<< HEAD
-=======
-///  Return a serialized PVK given hash_param_seed and commit_param_seed
-pub fn dap_setup(hash_param_seed: &[u8; 32], commit_param_seed: &[u8; 32]) -> Groth16VK {
-    let vk_bytes = manta_zkp_key_gen(hash_param_seed, commit_param_seed);
-    Groth16VK::deserialize(vk_bytes.as_ref()).unwrap()
-}
-
->>>>>>> 0f49eebb
 /// Generate Params from serialized commit_seed and hash_seed
 pub fn deseralize_commit_params(commit_param_seed: &[u8; 32]) -> PrivCoinCommitmentParam {
     let mut rng = ChaCha20Rng::from_seed(*commit_param_seed);
