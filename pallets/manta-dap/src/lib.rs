// This file is part of Substrate.

// Copyright (C) 2017-2020 Parity Technologies (UK) Ltd.
// SPDX-License-Identifier: Apache-2.0

// Licensed under the Apache License, Version 2.0 (the "License");
// you may not use this file except in compliance with the License.
// You may obtain a copy of the License at
//
// 	http://www.apache.org/licenses/LICENSE-2.0
//
// Unless required by applicable law or agreed to in writing, software
// distributed under the License is distributed on an "AS IS" BASIS,
// WITHOUT WARRANTIES OR CONDITIONS OF ANY KIND, either express or implied.
// See the License for the specific language governing permissions and
// limitations under the License.

//! # Manta DAP Module
//!
//! A simple, secure module for manta anounymous payment
//!
//! ## Overview
//!
//! The Assets module provides functionality for asset management of fungible asset classes
//! with a fixed supply, including:
//!
//! * Asset Issuance
//! * Asset Transfer
//!
//!
//! To use it in your runtime, you need to implement the assets [`Trait`](./trait.Trait.html).
//!
//! The supported dispatchable functions are documented in the [`Call`](./enum.Call.html) enum.
//!
//! ### Terminology
//!
//! * **Asset issuance:** The creation of the asset (note: this asset can only be created once)
//! * **Asset transfer:** The action of transferring assets from one account to another.
//! * **Asset destruction:** The process of an account removing its entire holding of an asset.
//!
//! The assets system in Substrate is designed to make the following possible:
//!
//! * Issue a unique asset to its creator's account.
//! * Move assets between accounts.
//!
//! ## Interface
//!
//! ### Dispatchable Functions
//!
//! * `issue` - Issues the total supply of a new fungible asset to the account of the caller of the function.
//! * `transfer` - Transfers an `amount` of units of fungible asset `id` from the balance of
//! the function caller's account (`origin`) to a `target` account.
//! * `destroy` - Destroys the entire holding of a fungible asset `id` associated with the account
//! that called the function.
//!
//! Please refer to the [`Call`](./enum.Call.html) enum and its associated variants for documentation on each function.
//!
//! ### Public Functions
//! <!-- Original author of descriptions: @gavofyork -->
//!
//! * `balance` - Get the asset balance of `who`.
//! * `total_supply` - Get the total supply of an asset `id`.
//!
//! Please refer to the [`Module`](./struct.Module.html) struct for details on publicly available functions.
//!
//! ## Usage
//!
//! The following example shows how to use the Assets module in your runtime by exposing public functions to:
//!
//! * Initiate the fungible asset for a token distribution event (airdrop).
//! * Query the fungible asset holding balance of an account.
//! * Query the total supply of a fungible asset that has been issued.
//!
//! ### Prerequisites
//!
//! Import the Assets module and types and derive your runtime's configuration traits from the Assets module trait.
//!
//! ## Related Modules
//!
//! * [`System`](../frame_system/index.html)
//! * [`Support`](../frame_support/index.html)

// Ensure we're `no_std` when compiling for Wasm.
#![cfg_attr(not(feature = "std"), no_std)]

extern crate ark_crypto_primitives;
extern crate ark_ed_on_bls12_381;
extern crate ark_groth16;
extern crate ark_r1cs_std;
extern crate ark_relations;
extern crate ark_serialize;
extern crate ark_std;
extern crate rand_chacha;
// extern crate blake2;
// extern crate ed25519_dalek;
// extern crate rand;
// extern crate rand_core;
// extern crate sha2;

mod crypto_types;
mod priv_coin;
mod zkp;
mod zkp_types;

<<<<<<< HEAD
// use frame_system::Module;
use ark_std::vec::Vec;
use frame_support::codec::{Decode, Encode};
=======
use frame_support::codec::{Encode, Decode};
use ark_std::vec::Vec;
>>>>>>> 26a0e077
use frame_support::{decl_error, decl_event, decl_module, decl_storage, ensure};
use frame_system::ensure_signed;
use sp_runtime::traits::{StaticLookup, Zero};

<<<<<<< HEAD
/// a MantaCoin is a pair of commitment cm and ciphertext c, where
///  * cm = com(v||k, s), commits to the value, and
///  * c = enc(v), encrypts the value under user (receiver) public key
/// For simplicity, the prototype does not use encryption, and store the
/// raw value right now. This will be changed in a later version.
#[derive(Encode, Decode, Clone, PartialEq)]
pub struct MantaCoin {
    pub(crate) pk: [u8; 32],
    pub(crate) cm: [u8; 64],
    pub(crate) value: u64,
}
impl Default for MantaCoin {
    fn default() -> Self {
        Self {
            pk: [0u8; 32],
=======

/// a MantaCoin is a pair of commitment cm and ciphertext c, where
///  * cm = com(v||k, s), commits to the value, and
///  * c = enc(v), encrypts the value under user (receiver) public key
/// For simplicity, the prototype does not use encryption, and store the 
/// raw value right now. This will be changed in a later version.
#[derive(Encode, Decode, Clone, PartialEq)]
pub struct MantaCoin {
    pub(crate) cm: [u8; 64],
    pub(crate) value: u64,
}
impl Default for MantaCoin{
    fn default() -> Self {
        Self{
>>>>>>> 26a0e077
            cm: [0u8; 64],
            value: 0,
        }
    }
}

<<<<<<< HEAD
=======

>>>>>>> 26a0e077
/// the state of the ledger is a root of the merkle tree
/// where the leafs are the MantaCoins
#[derive(Encode, Decode, Clone, PartialEq)]
pub struct MantaLedgerState {
    pub(crate) state: [u8; 64],
}
<<<<<<< HEAD
impl Default for MantaLedgerState {
    fn default() -> Self {
        Self { state: [0u8; 64] }
=======
impl Default for MantaLedgerState{
    fn default() -> Self {
        Self{
            state: [0u8; 64],
        }
>>>>>>> 26a0e077
    }
}

/// The module configuration trait.
pub trait Trait: frame_system::Trait {
    /// The overarching event type.
    type Event: From<Event<Self>> + Into<<Self as frame_system::Trait>::Event>;
}

decl_module! {
    pub struct Module<T: Trait> for enum Call where origin: T::Origin {
        type Error = Error<T>;

        fn deposit_event() = default;
        /// Issue a new class of fungible assets. There are, and will only ever be, `total`
        /// such assets and they'll all belong to the `origin` initially. It will have an
        /// identifier `AssetId` instance: this will be specified in the `Issued` event.
        ///
        /// # <weight>
        /// - `O(1)`
        /// - 1 storage mutation (codec `O(1)`).
        /// - 2 storage writes (condec `O(1)`).
        /// - 1 event.
        /// # </weight>
        #[weight = 0]
        fn init(origin, total: u64) {

<<<<<<< HEAD
=======
            // for now we hard code the seeds as:
            //  * hash parameter seed: [1u8; 32]
            //  * commitment parameter seed: [2u8; 32]
            // We may want to pass those two in for `init`
            let hash_param_seed = [1u8; 32];
            let commit_param_seed = [2u8; 32];

            // todo: push the ZKP verification key to the ledger storage

>>>>>>> 26a0e077
            ensure!(!Self::is_init(), <Error<T>>::AlreadyInitialized);
            let origin = ensure_signed(origin)?;

            // for now we hard code the seeds as:
            //  * hash parameter seed: [1u8; 32]
            //  * commitment parameter seed: [2u8; 32]
            // We may want to pass those two in for `init`
            let hash_param_seed = [1u8; 32];
            let commit_param_seed = [2u8; 32];


            // generate the ZKP verification key and push it to the ledger storage
            // note: for prototype, we use this function to generate the ZKP verification key
            // for product we should use a MPC protocol to build the ZKP verification key
            // and then depoly that vk
            let zkp_vk = priv_coin::manta_zkp_vk_gen(&hash_param_seed, &commit_param_seed);
            ZKPVerificationKey::put(zkp_vk);


            <Balances<T>>::insert(&origin, total);
            <TotalSupply>::put(total);
            Self::deposit_event(RawEvent::Issued(origin, total));
            Init::put(true);
            HashParamSeed::put(hash_param_seed);
            CommitParamSeed::put(commit_param_seed);
        }

        /// Move some assets from one holder to another.
        ///
        /// # <weight>
        /// - `O(1)`
        /// - 1 static lookup
        /// - 2 storage mutations (codec `O(1)`).
        /// - 1 event.
        /// # </weight>
        #[weight = 0]
        fn transfer(origin,
            target: <T::Lookup as StaticLookup>::Source,
            amount: u64
        ) {
            ensure!(Self::is_init(), <Error<T>>::BasecoinNotInit);
            let origin = ensure_signed(origin)?;

            let origin_account = origin.clone();
            let origin_balance = <Balances<T>>::get(&origin_account);
            let target = T::Lookup::lookup(target)?;
            ensure!(!amount.is_zero(), Error::<T>::AmountZero);
            ensure!(origin_balance >= amount, Error::<T>::BalanceLow);
            Self::deposit_event(RawEvent::Transferred(origin, target.clone(), amount));
            <Balances<T>>::insert(origin_account, origin_balance - amount);
            <Balances<T>>::mutate(target, |balance| *balance += amount);
        }

        /// Mint
        /// TODO: rename arguments
        /// TODO: do we need to store k and s?
        #[weight = 0]
        fn mint(origin,
            amount: u64,
<<<<<<< HEAD
            pk: [u8; 32],
=======
>>>>>>> 26a0e077
            k: [u8; 64],
            s: [u8; 32],
            cm: [u8; 64]
        ) {
            // get the original balance
            ensure!(Self::is_init(), <Error<T>>::BasecoinNotInit);
            let origin = ensure_signed(origin)?;
            let origin_account = origin.clone();
            ensure!(!amount.is_zero(), Error::<T>::AmountZero);
            let origin_balance = <Balances<T>>::get(&origin_account);
            ensure!(origin_balance >= amount, Error::<T>::BalanceLow);

            // get the parameter seeds from the ledger
            let hash_param_seed = HashParamSeed::get();
            let commit_param_seed = CommitParamSeed::get();

            // check the validity of the commitment
            let payload = [amount.to_le_bytes().as_ref(), k.as_ref()].concat();
            ensure!(priv_coin::comm_open(&commit_param_seed, &s, &payload, &cm), <Error<T>>::MintFail);

            // check cm is not in coin_list
            let mut coin_list = CoinList::get();
            for e in coin_list.iter() {
                ensure!(
                    e.cm != cm,
<<<<<<< HEAD
                    Error::<T>::MantaCoinExist
                )
            }

            // add the new coin to the ledger
            let coin = MantaCoin {
                pk,
=======
                    Error::<T>::CoinExist
                )
            }

            // add the new coin to the ledger 
            let coin = MantaCoin {
>>>>>>> 26a0e077
                cm,
                value: amount,
            };
            coin_list.push(coin);

            // update the merkle root
            let new_state = priv_coin::merkle_root(&hash_param_seed, &coin_list);

            // write back to ledger storage
            Self::deposit_event(RawEvent::Minted(origin, amount));
            CoinList::put(coin_list);
            LedgerState::put(new_state);
            let old_pool_balance = PoolBalance::get();
            PoolBalance::put(old_pool_balance + amount);
        }


        /// Private Transfer
        /// check the type of sn_old
        #[weight = 0]
        fn manta_transfer(origin,
            merkle_root: [u8; 64],
            pk_old: [u8; 32],
            sn_old: [u8; 32],
            k_old: [u8; 64],
            pk_new: [u8; 32],
            k_new: [u8; 64],
            cm_new: [u8; 64],
            // todo: amount shall be an encrypted
            amount: u64,
            zkp: [u8; 196]
        ) {

            ensure!(Self::is_init(), <Error<T>>::BasecoinNotInit);
            let origin = ensure_signed(origin)?;

            // check if sn_old already spent
            let mut sn_list = SNList::get();
            ensure!(sn_list.contains(&sn_old), <Error<T>>::MantaCoinSpent);
            sn_list.push(sn_old);

            // update coin list
            let mut coin_list = CoinList::get();
            let coin_new = MantaCoin{
                pk: pk_new,
                cm: cm_new,
                // todo: amount shall be an encrypted
                value: amount,
            };
            coin_list.push(coin_new);

            // get the verification key from the ledger
            let vk_bytes = ZKPVerificationKey::get();

            // get the ledger state from the ledger
            let state = LedgerState::get();

            // check validity of zkp
            ensure!(
                priv_coin::manta_verify_zkp(vk_bytes, zkp, sn_old, pk_old, k_old, k_new, cm_new, state.state),
                <Error<T>>::ZKPFail,
            );


            // TODO: revisit replay attack here


            // update ledger state
            Self::deposit_event(RawEvent::PrivateTransferred(origin));
            CoinList::put(coin_list);
            SNList::put(sn_list);
        }
    }
}

decl_event! {
    pub enum Event<T> where
        <T as frame_system::Trait>::AccountId,
    {
        /// The asset was issued. \[owner, total_supply\]
        Issued(AccountId, u64),
        /// The asset was transferred. \[from, to, amount\]
        Transferred(AccountId, AccountId, u64),
        /// The asset was minted to private
        Minted(AccountId, u64),
        /// Private transfer
        PrivateTransferred(AccountId),
    }
}

decl_error! {
    pub enum Error for Module<T: Trait> {
        /// This token has already been initiated
        AlreadyInitialized,
        /// Transfer when not nitialized
        BasecoinNotInit,
        /// Transfer amount should be non-zero
        AmountZero,
        /// Account balance must be greater than or equal to the transfer amount
        BalanceLow,
        /// Balance should be non-zero
        BalanceZero,
        /// Mint failure
        MintFail,
        /// MantaCoin exist
<<<<<<< HEAD
        MantaCoinExist,
        /// MantaCoin already spend
        MantaCoinSpent,
        /// ZKP verification failed
        ZKPFail
=======
        CoinExist,
>>>>>>> 26a0e077
    }
}

decl_storage! {
    trait Store for Module<T: Trait> as Assets {
        /// The number of units of assets held by any given account.
        pub Balances: map hasher(blake2_128_concat) T::AccountId => u64;

        /// The total unit supply of the asset.
        pub TotalSupply get(fn total_supply): u64;

        /// Has this token been initialized (can only initiate once)
        pub Init get(fn is_init): bool;

        /// List of sns
        pub SNList get(fn sn_list): Vec<[u8; 32]>;

<<<<<<< HEAD
        /// List of Coins that has ever been created
=======
        /// List of Coins that has ever been created 
>>>>>>> 26a0e077
        pub CoinList get(fn coin_list): Vec<MantaCoin>;

        /// merkle root of list of commitments
        pub LedgerState get(fn legder_state): MantaLedgerState;

        /// the balance of minted coins
        pub PoolBalance get(fn pool_balance): u64;

        /// the seed of hash parameter
        pub HashParamSeed get(fn hash_param_seed): [u8; 32];

        /// the seed of commit parameter
        pub CommitParamSeed get(fn commit_param_seed): [u8; 32];
<<<<<<< HEAD

        /// verification key for zero-knowledge proof
        pub ZKPVerificationKey get(fn zkp_vk): Vec<u8>;
=======
>>>>>>> 26a0e077
    }
}

// The main implementation block for the module.
impl<T: Trait> Module<T> {
    // Public immutables

    /// Get the asset `id` balance of `who`.
    pub fn balance(who: T::AccountId) -> u64 {
        <Balances<T>>::get(who)
    }
}

#[cfg(test)]
mod tests {
    use super::*;

    use frame_support::{
        assert_noop, assert_ok, impl_outer_origin, parameter_types, weights::Weight,
    };
    use sp_core::H256;
    use sp_runtime::{
        testing::Header,
        traits::{BlakeTwo256, IdentityLookup},
        Perbill,
    };

    impl_outer_origin! {
        pub enum Origin for Test where system = frame_system {}
    }

    #[derive(Clone, Eq, PartialEq)]
    pub struct Test;
    parameter_types! {
        pub const BlockHashCount: u64 = 250;
        pub const MaximumBlockWeight: Weight = 1024;
        pub const MaximumBlockLength: u32 = 2 * 1024;
        pub const AvailableBlockRatio: Perbill = Perbill::one();
    }
    impl frame_system::Trait for Test {
        type BaseCallFilter = ();
        type Origin = Origin;
        type Index = u64;
        type Call = ();
        type BlockNumber = u64;
        type Hash = H256;
        type Hashing = BlakeTwo256;
        type AccountId = u64;
        type Lookup = IdentityLookup<Self::AccountId>;
        type Header = Header;
        type Event = ();
        type BlockHashCount = BlockHashCount;
        type MaximumBlockWeight = MaximumBlockWeight;
        type DbWeight = ();
        type BlockExecutionWeight = ();
        type ExtrinsicBaseWeight = ();
        type MaximumExtrinsicWeight = MaximumBlockWeight;
        type AvailableBlockRatio = AvailableBlockRatio;
        type MaximumBlockLength = MaximumBlockLength;
        type Version = ();
        type PalletInfo = ();
        type AccountData = ();
        type OnNewAccount = ();
        type OnKilledAccount = ();
        type SystemWeightInfo = ();
    }
    impl Trait for Test {
        type Event = ();
        // type Balance = u64;
    }
    type Assets = Module<Test>;

    fn new_test_ext() -> sp_io::TestExternalities {
        frame_system::GenesisConfig::default()
            .build_storage::<Test>()
            .unwrap()
            .into()
    }

    #[test]
    fn issuing_asset_units_to_issuer_should_work() {
        new_test_ext().execute_with(|| {
            assert_ok!(Assets::init(Origin::signed(1), 100));
            assert_eq!(Assets::balance(1), 100);
        });
    }

    #[test]
    fn querying_total_supply_should_work() {
        new_test_ext().execute_with(|| {
            assert_ok!(Assets::init(Origin::signed(1), 100));
            assert_eq!(Assets::balance(1), 100);
            assert_ok!(Assets::transfer(Origin::signed(1), 2, 50));
            assert_eq!(Assets::balance(1), 50);
            assert_eq!(Assets::balance(2), 50);
            assert_ok!(Assets::transfer(Origin::signed(2), 3, 31));
            assert_eq!(Assets::balance(1), 50);
            assert_eq!(Assets::balance(2), 19);
            assert_eq!(Assets::balance(3), 31);
            assert_eq!(Assets::total_supply(), 100);
        });
    }

    #[test]
    fn transferring_amount_above_available_balance_should_work() {
        new_test_ext().execute_with(|| {
            assert_ok!(Assets::init(Origin::signed(1), 100));
            assert_eq!(Assets::balance(1), 100);
            assert_ok!(Assets::transfer(Origin::signed(1), 2, 50));
            assert_eq!(Assets::balance(1), 50);
            assert_eq!(Assets::balance(2), 50);
        });
    }

    #[test]
    fn transferring_amount_more_than_available_balance_should_not_work() {
        new_test_ext().execute_with(|| {
            assert_ok!(Assets::init(Origin::signed(1), 100));
            assert_eq!(Assets::balance(1), 100);
            assert_ok!(Assets::transfer(Origin::signed(1), 2, 50));
            assert_eq!(Assets::balance(1), 50);
            assert_eq!(Assets::balance(2), 50);
            assert_noop!(
                Assets::transfer(Origin::signed(1), 1, 60),
                Error::<Test>::BalanceLow
            );
        });
    }

    #[test]
    fn transferring_less_than_one_unit_should_not_work() {
        new_test_ext().execute_with(|| {
            assert_ok!(Assets::init(Origin::signed(1), 100));
            assert_eq!(Assets::balance(1), 100);
            assert_noop!(
                Assets::transfer(Origin::signed(1), 2, 0),
                Error::<Test>::AmountZero
            );
        });
    }

    #[test]
    fn transferring_more_units_than_total_supply_should_not_work() {
        new_test_ext().execute_with(|| {
            assert_ok!(Assets::init(Origin::signed(1), 100));
            assert_eq!(Assets::balance(1), 100);
            assert_noop!(
                Assets::transfer(Origin::signed(1), 2, 101),
                Error::<Test>::BalanceLow
            );
        });
    }

    #[test]
    fn destroying_asset_balance_with_positive_balance_should_work() {
        new_test_ext().execute_with(|| {
            assert_ok!(Assets::init(Origin::signed(1), 100));
            assert_eq!(Assets::balance(1), 100);
        });
    }

    #[test]
    fn cannot_init_twice() {
        new_test_ext().execute_with(|| {
            assert_ok!(Assets::init(Origin::signed(1), 100));
            assert_noop!(
                Assets::init(Origin::signed(1), 100),
                Error::<Test>::AlreadyInitialized
            );
        });
    }
}<|MERGE_RESOLUTION|>--- conflicted
+++ resolved
@@ -102,19 +102,15 @@
 mod zkp;
 mod zkp_types;
 
-<<<<<<< HEAD
+
 // use frame_system::Module;
 use ark_std::vec::Vec;
 use frame_support::codec::{Decode, Encode};
-=======
-use frame_support::codec::{Encode, Decode};
-use ark_std::vec::Vec;
->>>>>>> 26a0e077
 use frame_support::{decl_error, decl_event, decl_module, decl_storage, ensure};
 use frame_system::ensure_signed;
 use sp_runtime::traits::{StaticLookup, Zero};
 
-<<<<<<< HEAD
+
 /// a MantaCoin is a pair of commitment cm and ciphertext c, where
 ///  * cm = com(v||k, s), commits to the value, and
 ///  * c = enc(v), encrypts the value under user (receiver) public key
@@ -130,49 +126,23 @@
     fn default() -> Self {
         Self {
             pk: [0u8; 32],
-=======
-
-/// a MantaCoin is a pair of commitment cm and ciphertext c, where
-///  * cm = com(v||k, s), commits to the value, and
-///  * c = enc(v), encrypts the value under user (receiver) public key
-/// For simplicity, the prototype does not use encryption, and store the 
-/// raw value right now. This will be changed in a later version.
-#[derive(Encode, Decode, Clone, PartialEq)]
-pub struct MantaCoin {
-    pub(crate) cm: [u8; 64],
-    pub(crate) value: u64,
-}
-impl Default for MantaCoin{
-    fn default() -> Self {
-        Self{
->>>>>>> 26a0e077
             cm: [0u8; 64],
             value: 0,
         }
     }
 }
 
-<<<<<<< HEAD
-=======
-
->>>>>>> 26a0e077
+
 /// the state of the ledger is a root of the merkle tree
 /// where the leafs are the MantaCoins
 #[derive(Encode, Decode, Clone, PartialEq)]
 pub struct MantaLedgerState {
     pub(crate) state: [u8; 64],
 }
-<<<<<<< HEAD
+
 impl Default for MantaLedgerState {
     fn default() -> Self {
         Self { state: [0u8; 64] }
-=======
-impl Default for MantaLedgerState{
-    fn default() -> Self {
-        Self{
-            state: [0u8; 64],
-        }
->>>>>>> 26a0e077
     }
 }
 
@@ -200,18 +170,6 @@
         #[weight = 0]
         fn init(origin, total: u64) {
 
-<<<<<<< HEAD
-=======
-            // for now we hard code the seeds as:
-            //  * hash parameter seed: [1u8; 32]
-            //  * commitment parameter seed: [2u8; 32]
-            // We may want to pass those two in for `init`
-            let hash_param_seed = [1u8; 32];
-            let commit_param_seed = [2u8; 32];
-
-            // todo: push the ZKP verification key to the ledger storage
-
->>>>>>> 26a0e077
             ensure!(!Self::is_init(), <Error<T>>::AlreadyInitialized);
             let origin = ensure_signed(origin)?;
 
@@ -271,10 +229,7 @@
         #[weight = 0]
         fn mint(origin,
             amount: u64,
-<<<<<<< HEAD
             pk: [u8; 32],
-=======
->>>>>>> 26a0e077
             k: [u8; 64],
             s: [u8; 32],
             cm: [u8; 64]
@@ -300,7 +255,6 @@
             for e in coin_list.iter() {
                 ensure!(
                     e.cm != cm,
-<<<<<<< HEAD
                     Error::<T>::MantaCoinExist
                 )
             }
@@ -308,14 +262,6 @@
             // add the new coin to the ledger
             let coin = MantaCoin {
                 pk,
-=======
-                    Error::<T>::CoinExist
-                )
-            }
-
-            // add the new coin to the ledger 
-            let coin = MantaCoin {
->>>>>>> 26a0e077
                 cm,
                 value: amount,
             };
@@ -421,15 +367,11 @@
         /// Mint failure
         MintFail,
         /// MantaCoin exist
-<<<<<<< HEAD
         MantaCoinExist,
         /// MantaCoin already spend
         MantaCoinSpent,
         /// ZKP verification failed
         ZKPFail
-=======
-        CoinExist,
->>>>>>> 26a0e077
     }
 }
 
@@ -447,11 +389,8 @@
         /// List of sns
         pub SNList get(fn sn_list): Vec<[u8; 32]>;
 
-<<<<<<< HEAD
+
         /// List of Coins that has ever been created
-=======
-        /// List of Coins that has ever been created 
->>>>>>> 26a0e077
         pub CoinList get(fn coin_list): Vec<MantaCoin>;
 
         /// merkle root of list of commitments
@@ -465,12 +404,10 @@
 
         /// the seed of commit parameter
         pub CommitParamSeed get(fn commit_param_seed): [u8; 32];
-<<<<<<< HEAD
 
         /// verification key for zero-knowledge proof
         pub ZKPVerificationKey get(fn zkp_vk): Vec<u8>;
-=======
->>>>>>> 26a0e077
+
     }
 }
 
