use crate::crypto_types::*;
use crate::zkp::TransferCircuit;
use crate::zkp_types::*;
<<<<<<< HEAD
use crate::MantaCoin;
use crate::MantaLedgerState;
use ark_bls12_381::Bls12_381;
=======
>>>>>>> 26a0e077
use ark_crypto_primitives::commitment::pedersen::Randomness;
use ark_crypto_primitives::prf::Blake2s;
use ark_crypto_primitives::prf::PRF;
use ark_crypto_primitives::CommitmentScheme;
use ark_crypto_primitives::FixedLengthCRH;
<<<<<<< HEAD
use ark_ed_on_bls12_381::Fq;
=======
>>>>>>> 26a0e077
use ark_ed_on_bls12_381::Fr;
use ark_ff::UniformRand;
use ark_ff::{FromBytes, ToBytes};
use ark_groth16::create_random_proof;
use ark_groth16::{generate_random_parameters, verify_proof};
use ark_relations::r1cs::ConstraintSynthesizer;
use ark_relations::r1cs::ConstraintSystem;
use ark_serialize::{CanonicalDeserialize, CanonicalSerialize};
use ark_std::vec::Vec;
use rand::SeedableRng;
use rand_chacha::ChaCha20Rng;
use rand_core::CryptoRng;
use rand_core::RngCore;
<<<<<<< HEAD
=======
use crate::MantaCoin;
use crate::MantaLedgerState;
>>>>>>> 26a0e077

pub trait PrivCoin {
    type Address;
    type Param;
    type Coin;
    type SK;
    type Mint;
    type Transfer;
    type ZKProvingKey;

    // Minting process does not concern any ZKP
    fn mint<R: RngCore + CryptoRng>(
        param: &Self::Param,
        sk: &[u8; 32],
        value: u32,
        rng: &mut R,
    ) -> (Self::Coin, Self::SK, Self::Mint);

    fn transfer<R: RngCore + CryptoRng>(
        param: &Self::Param,
        proving_key: &Self::ZKProvingKey,
        sender: &Self::Coin,
        sender_sk: &Self::SK,
        receiver: &Self::Address,
        ledger: Vec<PrivCoinCommitmentOutput>,
        rng: &mut R,
    ) -> (Self::Coin, Self::Transfer);
}

#[derive(Debug, Clone)]
pub struct Coin {
    pub pk: [u8; 32],
    pub rho: [u8; 32],
    pub r: PrivCoinCommitmentOpen,
    pub s: PrivCoinCommitmentOpen,
    pub k: PrivCoinCommitmentOutput,
    pub cm: PrivCoinCommitmentOutput,
    pub value: u32,
}

#[derive(Debug, Clone)]
pub struct CoinPrivateInfo {
    pub sk: [u8; 32],
    pub sn: [u8; 32],
}

#[derive(Debug, Clone)]
pub struct TxMint {
    value: u32,
    k: PrivCoinCommitmentOutput,
    s: PrivCoinCommitmentOpen,
    cm: PrivCoinCommitmentOutput,
}
#[derive(Clone)]
pub struct Param {
    pub commit_param: PrivCoinCommitmentParam,
    pub hash_param: HashParam,
}

#[derive(Debug, Clone)]
pub struct Transfer {
    pub proof: Groth16Proof,
}

pub struct Manta;

#[allow(dead_code)]
pub fn comm_encode(cm: &PrivCoinCommitmentOutput) -> [u8; 64] {
    let mut res = [0u8; 64];
<<<<<<< HEAD
    cm.serialize(res.as_mut()).unwrap();
=======
    cm.write(res.as_mut()).unwrap();
>>>>>>> 26a0e077
    res
}

#[allow(dead_code)]
pub fn comm_decode(bytes: &[u8; 64]) -> PrivCoinCommitmentOutput {
<<<<<<< HEAD
    PrivCoinCommitmentOutput::deserialize(bytes.as_ref()).unwrap()
}

pub fn comm_open(param_seed: &[u8; 32], r: &[u8; 32], payload: &[u8], cm: &[u8; 64]) -> bool {
    let mut rng = ChaCha20Rng::from_seed(*param_seed);
    let param = PrivCoinCommitmentScheme::setup(&mut rng).unwrap();

    let open = Randomness(Fr::read(r.as_ref()).unwrap());
    let cm = PrivCoinCommitmentOutput::read(cm.as_ref()).unwrap();
    PrivCoinCommitmentScheme::commit(&param, payload, &open).unwrap() == cm
}

pub fn merkle_root(param_seed: &[u8; 32], payload: &[MantaCoin]) -> MantaLedgerState {
    let mut rng = ChaCha20Rng::from_seed(*param_seed);
    let param = Hash::setup(&mut rng).unwrap();

    let leaf: Vec<PrivCoinCommitmentOutput> = payload
        .iter()
        .map(|x| PrivCoinCommitmentOutput::read(x.cm.as_ref()).unwrap())
        .collect();

    let tree = LedgerMerkleTree::new(param, &leaf).unwrap();
    let root = tree.root();
    let mut bytes = [0u8; 64];
    root.write(bytes.as_mut()).unwrap();

    MantaLedgerState { state: bytes }
}

pub fn manta_zkp_vk_gen(commit_param_seed: &[u8; 32], hash_param_seed: &[u8; 32]) -> Vec<u8> {
    // rebuild the parameters from the inputs
    let mut rng = ChaCha20Rng::from_seed(*commit_param_seed);
    let commit_param = PrivCoinCommitmentScheme::setup(&mut rng).unwrap();

    let mut rng = ChaCha20Rng::from_seed(*hash_param_seed);
    let hash_param = Hash::setup(&mut rng).unwrap();

    let param = Param {
        commit_param,
        hash_param,
    };

    // we build a moke ledger of 128 users with a default seed [3; 32]
    let mut rng = ChaCha20Rng::from_seed([3; 32]);
    let mut coins = Vec::new();
    let mut sks = Vec::new();
    let mut ledger = Vec::new();

    for e in 0..128 {
        let mut sk = [0u8; 32];
        rng.fill_bytes(&mut sk);
        let (coin, sk, _mint) = <Manta as PrivCoin>::mint(&param, &sk, e + 100, &mut rng);

        ledger.push(coin.cm);
        coins.push(coin);
        sks.push(sk);
    }

    // sender
    let sender = coins[0].clone();
    let sender_sk = sks[0].clone();

    // we do not need to build merkle tree here; circuit does it.
    // // build the merkle tree
    // let tree = LedgerMerkleTree::new(param.hash_param.clone(), &ledger).unwrap();
    // let merkle_root = tree.root();

    // receiver
    let mut sk = [0u8; 32];
    rng.fill_bytes(&mut sk);
    let (receiver, _receiver_sk, _mint) = <Manta as PrivCoin>::mint(&param, &sk, 100, &mut rng);

    // transfer circuit
    let circuit = TransferCircuit {
        param: param.clone(),
        sender: sender.clone(),
        sender_sk: sender_sk.clone(),
        receiver: receiver.clone(),
        list: ledger.clone(),
    };

    let sanity_cs = ConstraintSystem::<Fq>::new_ref();
    circuit
        .clone()
        .generate_constraints(sanity_cs.clone())
        .unwrap();
    assert!(sanity_cs.is_satisfied().unwrap());

    let pk = generate_random_parameters::<Bls12_381, _, _>(circuit.clone(), &mut rng).unwrap();
    let vk: Groth16VK = pk.vk;
    let mut vk_bytes: Vec<u8> = Vec::new();

    vk.serialize(&mut vk_bytes).unwrap();
    vk_bytes
}

pub fn manta_verify_zkp(
    vk_bytes: Vec<u8>,
    proof: [u8; 196],
    sn_old: [u8; 32],
    pk_old: [u8; 32],
    k_old: [u8; 64],
    k_new: [u8; 64],
    cm_new: [u8; 64],
    merkle_root: [u8; 64],
) -> bool {
    let vk = Groth16VK::deserialize(vk_bytes.as_ref()).unwrap();
    let pvk = Groth16PVK::from(vk);
    let proof = Groth16Proof::deserialize(proof.as_ref()).unwrap();
    let k_old = PrivCoinCommitmentOutput::read(k_old.as_ref()).unwrap();
    let k_new = PrivCoinCommitmentOutput::read(k_new.as_ref()).unwrap();
    let cm_new = PrivCoinCommitmentOutput::read(cm_new.as_ref()).unwrap();
    let _merkle_root = HashOutput::read(merkle_root.as_ref()).unwrap();
    
    let mut inputs = [
        k_old.x,
        k_old.y,
        k_new.x,
        k_new.y,
        cm_new.x,
        cm_new.y,
    ].to_vec();

    for e in sn_old.iter() {
        let mut f = *e;
        for _ in 0..8 {
            inputs.push((f & 0b1).into());
            f = f >> 1;
        }
    }

    for e in pk_old.iter() {
        let mut f = *e;
        for _ in 0..8 {
            inputs.push((f & 0b1).into());
            f = f >> 1;
        }
    }

    verify_proof(&pvk, &proof, &inputs[..]).unwrap()
=======
    PrivCoinCommitmentOutput::read(bytes.as_ref()).unwrap()
}

pub fn comm_open(param_seed: &[u8; 32], r: &[u8; 32], payload: &[u8], cm: &[u8; 64]) -> bool {
    let mut rng = ChaCha20Rng::from_seed(*param_seed);
    let param = PrivCoinCommitmentScheme::setup(&mut rng).unwrap();

    let open = Randomness(Fr::read(r.as_ref()).unwrap());
    let cm = PrivCoinCommitmentOutput::read(cm.as_ref()).unwrap();
    PrivCoinCommitmentScheme::commit(&param, payload, &open).unwrap() == cm
}

pub fn merkle_root(param_seed: &[u8; 32], payload: &[MantaCoin]) -> MantaLedgerState {
    let mut rng = ChaCha20Rng::from_seed(*param_seed);
    let param = Hash::setup(&mut rng).unwrap();

    let leaf: Vec<PrivCoinCommitmentOutput> = payload
        .iter()
        .map(|x| PrivCoinCommitmentOutput::read(x.cm.as_ref()).unwrap())
        .collect();

    let tree = LedgerMerkleTree::new(param, &leaf).unwrap();
    let root = tree.root();
    let mut bytes = [0u8; 64];
    root.write(bytes.as_mut()).unwrap();

    MantaLedgerState{
        state: bytes
    }
    // // TODO: find a better way to implement this without std
    // let mut res = [0u64; 8];
    // res[0] = (bytes[0] as u64)
    //     + ((bytes[1] as u64) << 8)
    //     + ((bytes[2] as u64) << 16)
    //     + ((bytes[3] as u64) << 24)
    //     + ((bytes[4] as u64) << 32)
    //     + ((bytes[5] as u64) << 40)
    //     + ((bytes[6] as u64) << 48)
    //     + ((bytes[7] as u64) << 56);
    // res[1] = (bytes[8] as u64)
    //     + ((bytes[9] as u64) << 8)
    //     + ((bytes[10] as u64) << 16)
    //     + ((bytes[11] as u64) << 24)
    //     + ((bytes[12] as u64) << 32)
    //     + ((bytes[13] as u64) << 40)
    //     + ((bytes[14] as u64) << 48)
    //     + ((bytes[15] as u64) << 56);
    // res[2] = (bytes[16] as u64)
    //     + ((bytes[17] as u64) << 8)
    //     + ((bytes[18] as u64) << 16)
    //     + ((bytes[19] as u64) << 24)
    //     + ((bytes[20] as u64) << 32)
    //     + ((bytes[21] as u64) << 40)
    //     + ((bytes[22] as u64) << 48)
    //     + ((bytes[23] as u64) << 56);
    // res[3] = (bytes[24] as u64)
    //     + ((bytes[25] as u64) << 8)
    //     + ((bytes[26] as u64) << 16)
    //     + ((bytes[27] as u64) << 24)
    //     + ((bytes[28] as u64) << 32)
    //     + ((bytes[29] as u64) << 40)
    //     + ((bytes[30] as u64) << 48)
    //     + ((bytes[31] as u64) << 56);
    // res
>>>>>>> 26a0e077
}

impl PrivCoin for Manta {
    type Param = Param;
    type ZKProvingKey = Groth16PK;
    type Coin = Coin;
    type SK = CoinPrivateInfo;
    type Mint = TxMint;
    type Address = [u8; 32];
    type Transfer = Transfer;

    fn mint<R: RngCore + CryptoRng>(
        param: &Self::Param,
        sk: &[u8; 32],
        value: u32,
        rng: &mut R,
    ) -> (Self::Coin, Self::SK, Self::Mint) {
        // sample a random rho
        let mut rho = [0u8; 32];
        rng.fill_bytes(&mut rho);

        // pk = PRF(sk, 0); which is also the address
        let pk = <Blake2s as PRF>::evaluate(sk, &[0u8; 32]).unwrap();

        // sn = PRF(sk, rho)
        let sn = <Blake2s as PRF>::evaluate(sk, &rho).unwrap();

        // k = com(pk||rho, r)
        let buf = [pk, rho].concat();
        let r = Fr::rand(rng);
        let r = Randomness(r);
        let k = PrivCoinCommitmentScheme::commit(&param.commit_param, &buf, &r).unwrap();

        // cm = com(v||k, s)
        let mut buf: Vec<u8> = value.to_le_bytes().to_vec();
        k.write(&mut buf).unwrap();
        let s = Fr::rand(rng);
        let s = Randomness(s);
        let cm = PrivCoinCommitmentScheme::commit(&param.commit_param, &buf, &s).unwrap();

        let coin = Self::Coin {
            pk,
            value,
            rho,
            k,
            r,
            s: s.clone(),
            cm,
        };
        let spending_key = Self::SK { sk: *sk, sn };

        (coin, spending_key, TxMint { value, k, s, cm })
    }

    fn transfer<R: RngCore + CryptoRng>(
        param: &Self::Param,
        proving_key: &Self::ZKProvingKey,
        sender: &Self::Coin,
        sender_sk: &Self::SK,
        receiver: &Self::Address,
        ledger: Vec<PrivCoinCommitmentOutput>,
        rng: &mut R,
    ) -> (Self::Coin, Self::Transfer) {
        // sample a random rho
        let mut rho = [0u8; 32];
        rng.fill_bytes(&mut rho);

        // k = com(pk||rho, r)
        let buf = [*receiver, rho].concat();
        let r = Fr::rand(rng);
        let r = Randomness(r);
        let k = PrivCoinCommitmentScheme::commit(&param.commit_param, &buf, &r).unwrap();

        // cm = com(v||k, s)
        let mut buf: Vec<u8> = sender.value.to_le_bytes().to_vec();
        k.write(&mut buf).unwrap();
        let s = Fr::rand(rng);
        let s = Randomness(s);
        let cm = PrivCoinCommitmentScheme::commit(&param.commit_param, &buf, &s).unwrap();

        let new_coin = Self::Coin {
            pk: *receiver,
            value: sender.value,
            rho,
            k,
            r,
            s,
            cm,
        };

        // build the circuit
        let circuit = TransferCircuit {
            param: param.clone(),
            sender: sender.clone(),
            sender_sk: sender_sk.clone(),
            receiver: new_coin.clone(),
            list: ledger,
        };

        let proof = create_random_proof(circuit, &proving_key, rng).unwrap();
        let tx = Transfer { proof };

        (new_coin, tx)
    }
}<|MERGE_RESOLUTION|>--- conflicted
+++ resolved
@@ -1,21 +1,15 @@
 use crate::crypto_types::*;
 use crate::zkp::TransferCircuit;
 use crate::zkp_types::*;
-<<<<<<< HEAD
 use crate::MantaCoin;
 use crate::MantaLedgerState;
 use ark_bls12_381::Bls12_381;
-=======
->>>>>>> 26a0e077
 use ark_crypto_primitives::commitment::pedersen::Randomness;
 use ark_crypto_primitives::prf::Blake2s;
 use ark_crypto_primitives::prf::PRF;
 use ark_crypto_primitives::CommitmentScheme;
 use ark_crypto_primitives::FixedLengthCRH;
-<<<<<<< HEAD
 use ark_ed_on_bls12_381::Fq;
-=======
->>>>>>> 26a0e077
 use ark_ed_on_bls12_381::Fr;
 use ark_ff::UniformRand;
 use ark_ff::{FromBytes, ToBytes};
@@ -29,11 +23,6 @@
 use rand_chacha::ChaCha20Rng;
 use rand_core::CryptoRng;
 use rand_core::RngCore;
-<<<<<<< HEAD
-=======
-use crate::MantaCoin;
-use crate::MantaLedgerState;
->>>>>>> 26a0e077
 
 pub trait PrivCoin {
     type Address;
@@ -103,17 +92,13 @@
 #[allow(dead_code)]
 pub fn comm_encode(cm: &PrivCoinCommitmentOutput) -> [u8; 64] {
     let mut res = [0u8; 64];
-<<<<<<< HEAD
+
     cm.serialize(res.as_mut()).unwrap();
-=======
-    cm.write(res.as_mut()).unwrap();
->>>>>>> 26a0e077
     res
 }
 
 #[allow(dead_code)]
 pub fn comm_decode(bytes: &[u8; 64]) -> PrivCoinCommitmentOutput {
-<<<<<<< HEAD
     PrivCoinCommitmentOutput::deserialize(bytes.as_ref()).unwrap()
 }
 
@@ -254,72 +239,6 @@
     }
 
     verify_proof(&pvk, &proof, &inputs[..]).unwrap()
-=======
-    PrivCoinCommitmentOutput::read(bytes.as_ref()).unwrap()
-}
-
-pub fn comm_open(param_seed: &[u8; 32], r: &[u8; 32], payload: &[u8], cm: &[u8; 64]) -> bool {
-    let mut rng = ChaCha20Rng::from_seed(*param_seed);
-    let param = PrivCoinCommitmentScheme::setup(&mut rng).unwrap();
-
-    let open = Randomness(Fr::read(r.as_ref()).unwrap());
-    let cm = PrivCoinCommitmentOutput::read(cm.as_ref()).unwrap();
-    PrivCoinCommitmentScheme::commit(&param, payload, &open).unwrap() == cm
-}
-
-pub fn merkle_root(param_seed: &[u8; 32], payload: &[MantaCoin]) -> MantaLedgerState {
-    let mut rng = ChaCha20Rng::from_seed(*param_seed);
-    let param = Hash::setup(&mut rng).unwrap();
-
-    let leaf: Vec<PrivCoinCommitmentOutput> = payload
-        .iter()
-        .map(|x| PrivCoinCommitmentOutput::read(x.cm.as_ref()).unwrap())
-        .collect();
-
-    let tree = LedgerMerkleTree::new(param, &leaf).unwrap();
-    let root = tree.root();
-    let mut bytes = [0u8; 64];
-    root.write(bytes.as_mut()).unwrap();
-
-    MantaLedgerState{
-        state: bytes
-    }
-    // // TODO: find a better way to implement this without std
-    // let mut res = [0u64; 8];
-    // res[0] = (bytes[0] as u64)
-    //     + ((bytes[1] as u64) << 8)
-    //     + ((bytes[2] as u64) << 16)
-    //     + ((bytes[3] as u64) << 24)
-    //     + ((bytes[4] as u64) << 32)
-    //     + ((bytes[5] as u64) << 40)
-    //     + ((bytes[6] as u64) << 48)
-    //     + ((bytes[7] as u64) << 56);
-    // res[1] = (bytes[8] as u64)
-    //     + ((bytes[9] as u64) << 8)
-    //     + ((bytes[10] as u64) << 16)
-    //     + ((bytes[11] as u64) << 24)
-    //     + ((bytes[12] as u64) << 32)
-    //     + ((bytes[13] as u64) << 40)
-    //     + ((bytes[14] as u64) << 48)
-    //     + ((bytes[15] as u64) << 56);
-    // res[2] = (bytes[16] as u64)
-    //     + ((bytes[17] as u64) << 8)
-    //     + ((bytes[18] as u64) << 16)
-    //     + ((bytes[19] as u64) << 24)
-    //     + ((bytes[20] as u64) << 32)
-    //     + ((bytes[21] as u64) << 40)
-    //     + ((bytes[22] as u64) << 48)
-    //     + ((bytes[23] as u64) << 56);
-    // res[3] = (bytes[24] as u64)
-    //     + ((bytes[25] as u64) << 8)
-    //     + ((bytes[26] as u64) << 16)
-    //     + ((bytes[27] as u64) << 24)
-    //     + ((bytes[28] as u64) << 32)
-    //     + ((bytes[29] as u64) << 40)
-    //     + ((bytes[30] as u64) << 48)
-    //     + ((bytes[31] as u64) << 56);
-    // res
->>>>>>> 26a0e077
 }
 
 impl PrivCoin for Manta {
