use crate::types::*;
use crate::zkp::TransferCircuit;
use crate::MantaCoin;
use crate::MantaLedgerState;
use ark_bls12_381::Bls12_381;
use ark_crypto_primitives::commitment;
use ark_crypto_primitives::commitment::pedersen::Randomness;
use ark_crypto_primitives::CommitmentScheme;
use ark_crypto_primitives::FixedLengthCRH;
use ark_ed_on_bls12_381::Fq;
use ark_ed_on_bls12_381::Fr;
use ark_ff::UniformRand;
use ark_groth16::{generate_random_parameters, verify_proof};
use ark_relations::r1cs::ConstraintSynthesizer;
use ark_relations::r1cs::ConstraintSystem;
use ark_serialize::{CanonicalDeserialize, CanonicalSerialize};
use ark_std::vec::Vec;
use rand::SeedableRng;
use rand_chacha::ChaCha20Rng;
use rand_core::CryptoRng;
use rand_core::RngCore;
// use ark_crypto_primitives::prf::Blake2s;
// use ark_crypto_primitives::prf::PRF;

#[allow(dead_code)]
pub fn comm_encode(cm: &PrivCoinCommitmentOutput) -> [u8; 32] {
    let mut res = [0u8; 32];
    cm.serialize(res.as_mut()).unwrap();
    res
}

#[allow(dead_code)]
pub fn comm_decode(bytes: &[u8; 32]) -> PrivCoinCommitmentOutput {
    PrivCoinCommitmentOutput::deserialize(bytes.as_ref()).unwrap()
}

pub fn comm_open(param_seed: &[u8; 32], r: &[u8; 32], payload: &[u8], cm: &[u8; 32]) -> bool {
    let mut rng = ChaCha20Rng::from_seed(*param_seed);
    let param = PrivCoinCommitmentScheme::setup(&mut rng).unwrap();

    let open = Randomness(Fr::deserialize(r.as_ref()).unwrap());
    let cm = PrivCoinCommitmentOutput::deserialize(cm.as_ref()).unwrap();
    PrivCoinCommitmentScheme::commit(&param, payload, &open).unwrap() == cm
}

pub fn merkle_root(param_seed: &[u8; 32], payload: &[MantaCoin]) -> MantaLedgerState {
    let mut rng = ChaCha20Rng::from_seed(*param_seed);
    let param = Hash::setup(&mut rng).unwrap();

    let leaf: Vec<PrivCoinCommitmentOutput> = payload
        .iter()
        .map(|x| PrivCoinCommitmentOutput::deserialize(x.cm_bytes.as_ref()).unwrap())
        .collect();

    let tree = LedgerMerkleTree::new(param, &leaf).unwrap();
    let root = tree.root();
    let mut bytes = [0u8; 32];
    root.serialize(bytes.as_mut()).unwrap();

    MantaLedgerState { state: bytes }
}

pub fn manta_zkp_key_gen(hash_param_seed: &[u8; 32], commit_param_seed: &[u8; 32]) -> Vec<u8> {
    // rebuild the parameters from the inputs
    let mut rng = ChaCha20Rng::from_seed(*commit_param_seed);
    let commit_param = PrivCoinCommitmentScheme::setup(&mut rng).unwrap();

    let mut rng = ChaCha20Rng::from_seed(*hash_param_seed);
    let hash_param = Hash::setup(&mut rng).unwrap();

    // we build a mock ledger of 128 users with a default seed [3; 32]
    let mut rng = ChaCha20Rng::from_seed([3; 32]);
    let mut coins = Vec::new();
    let mut pub_infos = Vec::new();
    let mut priv_infos = Vec::new();
    let mut ledger = Vec::new();

    for e in 0..128 {
        let mut sk = [0u8; 32];
        rng.fill_bytes(&mut sk);

        let (coin, pub_info, priv_info) = make_coin(&commit_param, sk, e + 100, &mut rng);

        ledger.push(coin.cm_bytes);
        coins.push(coin);
        pub_infos.push(pub_info);
        priv_infos.push(priv_info);
    }

    // sender
    let sender = coins[0].clone();
    let sender_pub_info = pub_infos[0].clone();
    let sender_priv_info = priv_infos[0].clone();

    // we do not need to build merkle tree here; circuit does it.
    // // build the merkle tree
    // let tree = LedgerMerkleTree::new(param.hash_param.clone(), &ledger).unwrap();
    // let merkle_root = tree.root();

    // receiver
    let mut sk = [0u8; 32];
    rng.fill_bytes(&mut sk);
    let (receiver, receiver_pub_info, _receiver_priv_info) =
        make_coin(&commit_param, sk, 100, &mut rng);

    // transfer circuit
    let circuit = TransferCircuit {
        commit_param,
        hash_param,
        sender_coin: sender,
        sender_pub_info,
        sender_priv_info,
        receiver_coin: receiver,
        receiver_pub_info,
        list: ledger,
    };

    let sanity_cs = ConstraintSystem::<Fq>::new_ref();
    circuit
        .clone()
        .generate_constraints(sanity_cs.clone())
        .unwrap();
    assert!(sanity_cs.is_satisfied().unwrap());

    let pk = generate_random_parameters::<Bls12_381, _, _>(circuit, &mut rng).unwrap();
    let mut pk_bytes: Vec<u8> = Vec::new();

    pk.serialize(&mut pk_bytes).unwrap();
    pk_bytes
}

pub fn manta_verify_zkp(
    key_bytes: Vec<u8>,
    proof: [u8; 196],
    sn_old: [u8; 32],
    k_old: [u8; 32],
    k_new: [u8; 32],
    cm_new: [u8; 32],
    _merkle_root: [u8; 32],
) -> bool {
    let pk = Groth16PK::deserialize(key_bytes.as_ref()).unwrap();
    let pvk = Groth16PVK::from(pk.vk);
    let proof = Groth16Proof::deserialize(proof.as_ref()).unwrap();
    let k_old = PrivCoinCommitmentOutput::deserialize(k_old.as_ref()).unwrap();
    let k_new = PrivCoinCommitmentOutput::deserialize(k_new.as_ref()).unwrap();
    let cm_new = PrivCoinCommitmentOutput::deserialize(cm_new.as_ref()).unwrap();
<<<<<<< HEAD
    // let _merkle_root = HashOutput::deserialize(merkle_root.as_ref()).unwrap();

    // let inputs = [k_new.x, k_new.y, cm_new.x, cm_new.y].to_vec();

=======
    let _merkle_root = HashOutput::deserialize(merkle_root.as_ref()).unwrap();
>>>>>>> 7d0b562b
    let mut inputs = [k_old.x, k_old.y, k_new.x, k_new.y, cm_new.x, cm_new.y].to_vec();
    // let mut inputs = Vec::new();
    // for e in pk_old.iter() {
    //     let mut f = *e;
    //     for _ in 0..8 {
    //         inputs.push((f & 0b1).into());
    //         f = f >> 1;
    //     }
    // }

    for e in pk_old.iter() {
        let mut f = *e;
        for _ in 0..8 {
            inputs.push((f & 0b1).into());
<<<<<<< HEAD
            f >>= 1;
=======
            f = f >> 1;
        }
    }

    for e in sn_old.iter() {
        let mut f = *e;
        for _ in 0..8 {
            inputs.push((f & 0b1).into());
            f = f >> 1;
>>>>>>> 7d0b562b
        }
    }

    verify_proof(&pvk, &proof, &inputs[..]).unwrap()
}

pub fn make_coin<R: RngCore + CryptoRng>(
    commit_param: &PrivCoinCommitmentParam,
    sk: [u8; 32],
    value: u64,
    rng: &mut R,
) -> (MantaCoin, MantaCoinPubInfo, MantaCoinPrivInfo) {
    //  sample a random rho
    let mut rho = [0u8; 32];
    rng.fill_bytes(&mut rho);

    // =============================
    // the follwoing code uses blake2s as an PRF
    // we are using it as a commitment scheme for now
    // // pk = PRF(sk, 0); which is also the address
    // let pk = <Blake2s as PRF>::evaluate(&sk, &[0u8; 32]).unwrap();

    // // sn = PRF(sk, rho)
    // let sn = <Blake2s as PRF>::evaluate(&sk, &rho).unwrap();
    // =============================

    // pk = PRF(sk, 0); which is also the address
    let param = ();
    let pk = <commitment::blake2s::Commitment as CommitmentScheme>::commit(&param, &[0u8; 32], &sk)
        .unwrap();

    // sn = PRF(sk, rho)
    let sn =
        <commitment::blake2s::Commitment as CommitmentScheme>::commit(&param, &rho, &sk).unwrap();

    // k = com(pk||rho, r)
    let buf = [pk, rho].concat();

    let r = Fr::rand(rng);
    let mut r_bytes = [0u8; 32];
    r.serialize(r_bytes.as_mut()).unwrap();
    let r = Randomness(r);

    let k = PrivCoinCommitmentScheme::commit(&commit_param, &buf, &r).unwrap();
    let mut k_bytes = [0u8; 32];
    k.serialize(k_bytes.as_mut()).unwrap();

    // cm = com(v||k, s)
    let buf: Vec<u8> = [value.to_le_bytes().as_ref(), k_bytes.clone().as_ref()].concat();

    let s = Fr::rand(rng);
    let mut s_bytes = [0u8; 32];
    s.serialize(s_bytes.as_mut()).unwrap();
    let s = Randomness(s);

    let cm = PrivCoinCommitmentScheme::commit(&commit_param, &buf, &s).unwrap();
    let mut cm_bytes = [0u8; 32];
    cm.serialize(cm_bytes.as_mut()).unwrap();

    let coin = MantaCoin { cm_bytes, value };
    let pub_info = MantaCoinPubInfo {
        pk,
        rho,
        s: s_bytes,
        r: r_bytes,
        k: k_bytes,
    };
    let priv_info = MantaCoinPrivInfo { sk, sn };
    (coin, pub_info, priv_info)
}<|MERGE_RESOLUTION|>--- conflicted
+++ resolved
@@ -144,14 +144,12 @@
     let k_old = PrivCoinCommitmentOutput::deserialize(k_old.as_ref()).unwrap();
     let k_new = PrivCoinCommitmentOutput::deserialize(k_new.as_ref()).unwrap();
     let cm_new = PrivCoinCommitmentOutput::deserialize(cm_new.as_ref()).unwrap();
-<<<<<<< HEAD
+
     // let _merkle_root = HashOutput::deserialize(merkle_root.as_ref()).unwrap();
 
     // let inputs = [k_new.x, k_new.y, cm_new.x, cm_new.y].to_vec();
 
-=======
-    let _merkle_root = HashOutput::deserialize(merkle_root.as_ref()).unwrap();
->>>>>>> 7d0b562b
+
     let mut inputs = [k_old.x, k_old.y, k_new.x, k_new.y, cm_new.x, cm_new.y].to_vec();
     // let mut inputs = Vec::new();
     // for e in pk_old.iter() {
@@ -162,23 +160,13 @@
     //     }
     // }
 
-    for e in pk_old.iter() {
-        let mut f = *e;
-        for _ in 0..8 {
-            inputs.push((f & 0b1).into());
-<<<<<<< HEAD
-            f >>= 1;
-=======
-            f = f >> 1;
-        }
-    }
 
     for e in sn_old.iter() {
         let mut f = *e;
         for _ in 0..8 {
             inputs.push((f & 0b1).into());
-            f = f >> 1;
->>>>>>> 7d0b562b
+            f >>= 1;
+
         }
     }
 
